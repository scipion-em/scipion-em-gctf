--- conflicted
+++ resolved
@@ -301,19 +301,7 @@
             micFn = mic.getFileName()
             # We convert the input micrograph on demand if not in .mrc
             downFactor = self.ctfDownFactor.get()
-<<<<<<< HEAD
             micFnMrc = pwutils.join(micPath, pwutils.replaceBaseExt(micFn, 'mrc'))
-=======
-            micFnMrc = self._getTmpPath(pwutils.replaceBaseExt(micFn, 'mrc'))
-
-            if self._isVersion118():
-                ext = 'pow' if not self.doEPA else 'epa'
-            else:
-                ext = 'ctf'
-
-            micFnCtf = self._getTmpPath(pwutils.replaceBaseExt(micFn, ext))
-            micFnCtfFit = self._getTmpPath(pwutils.removeBaseExt(micFn) + '_EPA.log')
->>>>>>> a8b50a5e
 
             if downFactor != 1:
                 # Replace extension by 'mrc' cause there are some formats
@@ -341,7 +329,6 @@
             import traceback
             traceback.print_exc()
 
-<<<<<<< HEAD
         def _getFile(micBase, suffix):
             return os.path.join(micPath, micBase + suffix)
 
@@ -364,20 +351,12 @@
             pwutils.moveFile(micFnCtf, micFnCtfOut)
             pwutils.moveFile(micFnCtfLog, micFnCtfLogOut)
             pwutils.moveFile(micFnCtfFit, micFnCtfFitOut)
-=======
-        # Let's notify that this micrograph has been processed
-        # just creating an empty file at the end (after success or failure)
-        open(doneFile, 'w')
-        # Let's clean the temporary mrc micrographs
-        pwutils.cleanPath(micFnMrc)
->>>>>>> a8b50a5e
 
     def _restimateCTF(self, ctfId):
         ih = em.ImageHandler()
         ctfModel = self.recalculateSet[ctfId]
         mic = ctfModel.getMicrograph()
         micFn = mic.getFileName()
-<<<<<<< HEAD
         micBase = pwutils.removeBaseExt(micFn)
         micFnMrc = self._getTmpPath(micBase + '.mrc')
 
@@ -392,26 +371,6 @@
             self._params['scannedPixelSize'] = sps
         else:
             ih.convert(micFn, micFnMrc, em.DT_FLOAT)
-=======
-        micDir = self._getMicrographDir(mic)
-
-        if self._isVersion118():
-            ext = 'pow' if not self.doEPA else 'epa'
-        else:
-            ext = 'ctf'
-
-        micFnCtf = self._getTmpPath(pwutils.replaceBaseExt(micFn, ext))
-        micFnCtfFit = self._getTmpPath(pwutils.removeBaseExt(micFn) + '_EPA.log')
-
-        out = self._getCtfOutPath(micDir)
-        psdFile = self._getPsdPath(micDir)
-        ctffitFile = self._getCtfFitOutPath(micDir)
-
-        pwutils.cleanPath(out)
-
-        micFnMrc = self._getTmpPath(pwutils.replaceBaseExt(micFn, 'mrc'))
-        em.ImageHandler().convert(micFn, micFnMrc, em.DT_FLOAT)
->>>>>>> a8b50a5e
 
         # Update _params dictionary
         self._prepareRecalCommand(ctfModel)
