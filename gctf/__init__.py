--- conflicted
+++ resolved
@@ -72,16 +72,7 @@
     @classmethod
     def getProgram(cls):
         """ Return the program binary that will be used. """
-<<<<<<< HEAD
-        if (GCTF not in os.environ or
-            GCTF_HOME not in os.environ):
-            return None
-
-        return os.path.join(cls.getHome('bin'),
-                            os.path.basename(os.environ[GCTF]))
-=======
         return os.path.join(cls.getHome('bin'), cls.getVar(GCTF))
->>>>>>> 0510600d
 
     @classmethod
     def isNewVersion(cls):
@@ -89,5 +80,4 @@
         return not cls.getActiveVersion().startswith("0.50")
 
 
-
 pyworkflow.em.Domain.registerPlugin(__name__)